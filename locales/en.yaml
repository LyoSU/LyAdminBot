private:
  start: |
    Hello, <b>${name}</b>!
    I can help you manage a group
    Add me to the group.

    /help - help

    <b>👨🏻‍💻 Developer's blog (Russian):</b> @LyBlog
  btn_add: Add to the group
cmd:
  help: |
    I can help you to manage the group

    <b>The list of commands:</b>
    /ping - check bot status
    /banan - ban
    /kick - kick
    /del - delete a message
    /top - get a list of participants sorted by activity
    /top_banan - get a list of participants sorted by number of complaints
    /mystats - my statistics in the chat
    /extras - list of extras in the chat

    /lang - change language

    <code>!welcome</code> - to enable/disable greeting
    <code>!gif</code> - to add/remove gif in the greetings list
    <code>!text</code> - to add/remove text in the greetings list
    <code>!extra arg</code> - create an extra named \#arg

    <code>!json</code> - send settings

<<<<<<< HEAD
    <code>!text-reset</code> - to reset all greeting texts
    <code>!gif-reset</code> - to reset all greeting gifs
    <code>!reset</code> - to reset group settings
=======
    <code>!text-reset</code> - to reset all texts of the greeting
    <code>!gif-reset</code> - to reset all the gifs of the greetings
    <code>!reset</code> - to reset settings of the group
>>>>>>> 089419bb

    <b>👨🏻‍💻 Developer's blog (Russian):</b> @LyBlog
    <b>GitHub:</b> github.com/LyoSU/LyAdminBot

    <pre>v${version}</pre>
  my_stats:
    send_pm: Stats sent in a PM
    chat: |
      📊 Stats ${name} in the chat <b>${chatName}</b>:

      <b>Number of bananas:</b> ${banCount} 🍌
      <b>Total ban time:</b> ${banTime}
      <b>Autoban:</b> ${banAutoTime}

      <b>Messages:</b> ${messages}
      <b>Active:</b> ${active}%
      <b>Flood:</b> ${flood}%

      <b>First seen date:</b> ${createdAt}
    error:
      blocked: |
        <b>Error!</b>
        I can't PM you. Please, text me first.
  top:
    info: |
      Most active users in <b>${chatName}</b>:
      ${top}
  top_banan:
    info: |
      Top 🍌 in <b>${chatName}</b>:
      ${top}
    error:
      empty: No one got 🍌 in the group
  extras:
    list: |
      <b>Extras in the chat:</b>
      ${extras}
    error:
      not_found: |
        This group has no extras.
        To create one, an admin must send <code>!extra</code>
  ping:
      pong: |
        🏓 Pong
        <b>Server response</b> ${sms} ms
        <b>Telegram response:</b> ${tms} ms
        <b>Bot works:</b> ${workTime}

        ${delay}
      delay: |
        ❗️ <b>Bot didn't work:</b> ${delayTime}
  welcome:
    disable: Greetings are disabled
    enable: Greetings are enabled
  gif:
    push: The gif is successfully added to the welcome list
    pull: The gif is successfully removed from the welcome list
    reset: The list of gifs has been cleared
  text:
    push: The text is successfully added to the list of greetings
    pull: The text is successfully deleted to the list of greetings
    error: Error. The text doesn't contain <code>%name%</code>
    reset: The list of texts has been cleared
  extra:
    push: \#${extraName} is successfully saved
    pull: \#${extraName} is successfully deleted
    error:
      not_found: |
        <b>Error!</b>
        The extra \#${extraName} doesn't found.
        To create a new command you should input the command again in response to the message.
  members:
    member: |
      <a href="tg://user?id=${telegram_id}">${telegram_id}</a>
      ${banTime} | a: ${active} | f: ${flood}
  reset: Settings have been reset
settings:
    json:
      reset: Settings were successfully restored from file
banan:
  show: ${name} shows  🍌
  suc:  ${name} receives the 🍌\n<b>Time:</b> ${duration}
  pick: ${name} is deprived of the 🍌\n
  error: <b>I couldn't give the 🍌</b>\n<pre>${error}</pre>
kick:
  suc: ${name} gets kicked
  who: Whom to kick?😡
  error: <b>I can't kick</b>\n<pre>${error}</pre>
del:
  error: <b>I can't delete the message</b>\n<pre>${error}</pre><|MERGE_RESOLUTION|>--- conflicted
+++ resolved
@@ -31,15 +31,9 @@
 
     <code>!json</code> - send settings
 
-<<<<<<< HEAD
     <code>!text-reset</code> - to reset all greeting texts
     <code>!gif-reset</code> - to reset all greeting gifs
     <code>!reset</code> - to reset group settings
-=======
-    <code>!text-reset</code> - to reset all texts of the greeting
-    <code>!gif-reset</code> - to reset all the gifs of the greetings
-    <code>!reset</code> - to reset settings of the group
->>>>>>> 089419bb
 
     <b>👨🏻‍💻 Developer's blog (Russian):</b> @LyBlog
     <b>GitHub:</b> github.com/LyoSU/LyAdminBot
